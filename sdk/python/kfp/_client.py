# Copyright 2018 Google LLC
#
# Licensed under the Apache License, Version 2.0 (the "License");
# you may not use this file except in compliance with the License.
# You may obtain a copy of the License at
#
#      http://www.apache.org/licenses/LICENSE-2.0
#
# Unless required by applicable law or agreed to in writing, software
# distributed under the License is distributed on an "AS IS" BASIS,
# WITHOUT WARRANTIES OR CONDITIONS OF ANY KIND, either express or implied.
# See the License for the specific language governing permissions and
# limitations under the License.


import time
import logging
import json
import os
import tarfile
import zipfile
import yaml
from datetime import datetime

<<<<<<< HEAD
class RunPipelineResult:
  def __init__(self, response):
    self.response = response
    self.run_id = response.run.id

=======
from .compiler import compiler
from .compiler import _k8s_helper

from ._auth import get_auth_token
>>>>>>> 688f2205

class Client(object):
  """ API Client for KubeFlow Pipeline.
  """

  # in-cluster DNS name of the pipeline service
  IN_CLUSTER_DNS_NAME = 'ml-pipeline.kubeflow.svc.cluster.local:8888'

  def __init__(self, host=None, client_id=None):
    """Create a new instance of kfp client.

    Args:
      host: the host name to use to talk to Kubeflow Pipelines. If not set, the in-cluster
          service DNS name will be used, which only works if the current environment is a pod
          in the same cluster (such as a Jupyter instance spawned by Kubeflow's
          JupyterHub). If you have a different connection to cluster, such as a kubectl
          proxy connection, then set it to something like "127.0.0.1:8080/pipeline".
      client_id: The client ID used by Identity-Aware Proxy.
    """

    try:
      import kfp_experiment
    except ImportError:
      raise Exception('This module requires installation of kfp_experiment')

    try:
      import kfp_run
    except ImportError:
      raise Exception('This module requires installation of kfp_run')

    self._host = host

    token = None
    if host and client_id:
      token = get_auth_token(client_id)
  
    config = kfp_run.configuration.Configuration()
    config.host = host if host else Client.IN_CLUSTER_DNS_NAME
    self._configure_auth(config, token)
    api_client = kfp_run.api_client.ApiClient(config)
    self._run_api = kfp_run.api.run_service_api.RunServiceApi(api_client)

    config = kfp_experiment.configuration.Configuration()
    config.host = host if host else Client.IN_CLUSTER_DNS_NAME
    self._configure_auth(config, token)
    api_client = kfp_experiment.api_client.ApiClient(config)
    self._experiment_api = \
        kfp_experiment.api.experiment_service_api.ExperimentServiceApi(api_client)

  def _configure_auth(self, config, token):
    if token:
      config.api_key['authorization'] = token
      config.api_key_prefix['authorization'] = 'Bearer'

  def _is_ipython(self):
    """Returns whether we are running in notebook."""
    try:
      import IPython
      ipy = IPython.get_ipython()
      if ipy is None:
        return False
    except ImportError:
      return False

    return True

  def _get_url_prefix(self):
    if self._host:
      # User's own connection.
      if self._host.startswith('http://'):
        return self._host
      else:
        return 'http://' + self._host

    # In-cluster pod. We could use relative URL.
    return '/pipeline'

  def create_experiment(self, name):
    """Create a new experiment.
    Args:
      name: the name of the experiment.
    Returns:
      An Experiment object. Most important field is id.
    """
    import kfp_experiment

    experiment = None
    try:
      experiment = self.get_experiment(experiment_name=name)
    except:
      # Ignore error if the experiment does not exist.
      pass

    if not experiment:
      logging.info('Creating experiment {}.'.format(name))
      experiment = kfp_experiment.models.ApiExperiment(name=name)
      experiment = self._experiment_api.create_experiment(body=experiment)
    
    if self._is_ipython():
      import IPython
      html = \
          ('Experiment link <a href="%s/#/experiments/details/%s" target="_blank" >here</a>'
          % (self._get_url_prefix(), experiment.id))
      IPython.display.display(IPython.display.HTML(html))
    return experiment

  def list_experiments(self, page_token='', page_size=10, sort_by=''):
    """List experiments.
    Args:
      page_token: token for starting of the page.
      page_size: size of the page.
      sort_by: can be '[field_name]', '[field_name] des'. For example, 'name des'.
    Returns:
      A response object including a list of experiments and next page token.
    """
    response = self._experiment_api.list_experiment(
        page_token=page_token, page_size=page_size, sort_by=sort_by)
    return response

  def get_experiment(self, experiment_id=None, experiment_name=None):
    """Get details of an experiment
    Either experiment_id or experiment_name is required
    Args:
      experiment_id: id of the experiment. (Optional)
      experiment_name: name of the experiment. (Optional)
    Returns:
      A response object including details of a experiment.
    Throws:
      Exception if experiment is not found or None of the arguments is provided
    """
    if experiment_id is None and experiment_name is None:
      raise ValueError('Either experiment_id or experiment_name is required')
    if experiment_id is not None:
      return self._experiment_api.get_experiment(id=experiment_id)
    next_page_token = ''
    while next_page_token is not None:
      list_experiments_response = self.list_experiments(page_size=100, page_token=next_page_token)
      next_page_token = list_experiments_response.next_page_token
      for experiment in list_experiments_response.experiments:
        if experiment.name == experiment_name:
          return self._experiment_api.get_experiment(id=experiment.id)
    raise ValueError('No experiment is found with name {}.'.format(experiment_name))

  def _extract_pipeline_yaml(self, package_file):
    if package_file.endswith('.tar.gz') or package_file.endswith('.tgz'):
      with tarfile.open(package_file, "r:gz") as tar:
        all_yaml_files = [m for m in tar if m.isfile() and
            (os.path.splitext(m.name)[-1] == '.yaml' or os.path.splitext(m.name)[-1] == '.yml')]
        if len(all_yaml_files) == 0:
          raise ValueError('Invalid package. Missing pipeline yaml file in the package.')
        
        if len(all_yaml_files) > 1:
          raise ValueError('Invalid package. Multiple yaml files in the package.')
        
        with tar.extractfile(all_yaml_files[0]) as f:
          return yaml.safe_load(f)
    elif package_file.endswith('.zip'):
      with zipfile.ZipFile(package_file, 'r') as zip:
        all_yaml_files = [m for m in zip.namelist() if
                          (os.path.splitext(m)[-1] == '.yaml' or os.path.splitext(m)[-1] == '.yml')]
        if len(all_yaml_files) == 0:
          raise ValueError('Invalid package. Missing pipeline yaml file in the package.')

<<<<<<< HEAD

  def run_pipeline(self, experiment_id, job_name, pipeline_package_path, params={}):
=======
        if len(all_yaml_files) > 1:
          raise ValueError('Invalid package. Multiple yaml files in the package.')

        with zip.open(all_yaml_files[0]) as f:
          return yaml.safe_load(f)
    elif package_file.endswith('.yaml') or package_file.endswith('.yml'):
      with open(package_file, 'r') as f:
        return yaml.safe_load(f)
    else:
      raise ValueError('The package_file '+ package_file + ' should ends with one of the following formats: [.tar.gz, .tgz, .zip, .yaml, .yml]')

  def run_pipeline(self, experiment_id, job_name, pipeline_package_path=None, params={}, pipeline_id=None):
>>>>>>> 688f2205
    """Run a specified pipeline.

    Args:
      experiment_id: The string id of an experiment.
      job_name: name of the job.
      pipeline_package_path: local path of the pipeline package(the filename should end with one of the following .tar.gz, .tgz, .zip, .yaml, .yml).
      params: a dictionary with key (string) as param name and value (string) as as param value.
      pipeline_id: the string ID of a pipeline.

    Returns:
      A run object. Most important field is id.
    """
    import kfp_run

    pipeline_json_string = None
    if pipeline_package_path:
      pipeline_obj = self._extract_pipeline_yaml(pipeline_package_path)
      pipeline_json_string = json.dumps(pipeline_obj)
    api_params = [kfp_run.ApiParameter(name=_k8s_helper.K8sHelper.sanitize_k8s_name(k), value=str(v))
                  for k,v in params.items()]
    key = kfp_run.models.ApiResourceKey(id=experiment_id,
                                        type=kfp_run.models.ApiResourceType.EXPERIMENT)
    reference = kfp_run.models.ApiResourceReference(key, kfp_run.models.ApiRelationship.OWNER)
    spec = kfp_run.models.ApiPipelineSpec(
        pipeline_id=pipeline_id,
        workflow_manifest=pipeline_json_string, 
        parameters=api_params)
    run_body = kfp_run.models.ApiRun(
        pipeline_spec=spec, resource_references=[reference], name=job_name)

    response = self._run_api.create_run(body=run_body)
    
    if self._is_ipython():
      import IPython
      html = ('Run link <a href="%s/#/runs/details/%s" target="_blank" >here</a>'
              % (self._get_url_prefix(), response.run.id))
      IPython.display.display(IPython.display.HTML(html))
    
    return RunPipelineResult(response)

  def list_runs(self, page_token='', page_size=10, sort_by='', experiment_id=None):
    """List runs.
    Args:
      page_token: token for starting of the page.
      page_size: size of the page.
      sort_by: one of 'field_name', 'field_name des'. For example, 'name des'.
      experiment_id: experiment id to filter upon
    Returns:
      A response object including a list of experiments and next page token.
    """
    if experiment_id is not None:
      import kfp_run
      response = self._run_api.list_runs(page_token=page_token, page_size=page_size, sort_by=sort_by, resource_reference_key_type=kfp_run.models.api_resource_type.ApiResourceType.EXPERIMENT, resource_reference_key_id=experiment_id)
    else:
      response = self._run_api.list_runs(page_token=page_token, page_size=page_size, sort_by=sort_by)
    return response

  def get_run(self, run_id):
    """Get run details.
    Args:
      id of the run.
    Returns:
      A response object including details of a run.
    Throws:
      Exception if run is not found.
    """
    return self._run_api.get_run(run_id=run_id)

  def wait_for_run_completion(self, run_id, timeout):
    """Wait for a run to complete.
    Args:
      run_id: run id, returned from run_pipeline.
      timeout: timeout in seconds.
    Returns:
      A run detail object: Most important fields are run and pipeline_runtime
    """
    status = 'Running:'
    start_time = datetime.now()
    while status is None or status.lower() not in ['succeeded', 'failed', 'skipped', 'error']:
      get_run_response = self._run_api.get_run(run_id=run_id)
      status = get_run_response.run.status
      elapsed_time = (datetime.now() - start_time).seconds
      logging.info('Waiting for the job to complete...')
      if elapsed_time > timeout:
        raise TimeoutError('Run timeout')
      time.sleep(5)
    return get_run_response

  def _get_workflow_json(self, run_id):
    """Get the workflow json.
    Args:
      run_id: run id, returned from run_pipeline.
    Returns:
      workflow: json workflow
    """
    get_run_response = self._run_api.get_run(run_id=run_id)
    workflow = get_run_response.pipeline_runtime.workflow_manifest
    workflow_json = json.loads(workflow)
    return workflow_json<|MERGE_RESOLUTION|>--- conflicted
+++ resolved
@@ -22,18 +22,10 @@
 import yaml
 from datetime import datetime
 
-<<<<<<< HEAD
-class RunPipelineResult:
-  def __init__(self, response):
-    self.response = response
-    self.run_id = response.run.id
-
-=======
 from .compiler import compiler
 from .compiler import _k8s_helper
 
 from ._auth import get_auth_token
->>>>>>> 688f2205
 
 class Client(object):
   """ API Client for KubeFlow Pipeline.
@@ -197,10 +189,6 @@
         if len(all_yaml_files) == 0:
           raise ValueError('Invalid package. Missing pipeline yaml file in the package.')
 
-<<<<<<< HEAD
-
-  def run_pipeline(self, experiment_id, job_name, pipeline_package_path, params={}):
-=======
         if len(all_yaml_files) > 1:
           raise ValueError('Invalid package. Multiple yaml files in the package.')
 
@@ -213,7 +201,6 @@
       raise ValueError('The package_file '+ package_file + ' should ends with one of the following formats: [.tar.gz, .tgz, .zip, .yaml, .yml]')
 
   def run_pipeline(self, experiment_id, job_name, pipeline_package_path=None, params={}, pipeline_id=None):
->>>>>>> 688f2205
     """Run a specified pipeline.
 
     Args:
@@ -251,7 +238,12 @@
       html = ('Run link <a href="%s/#/runs/details/%s" target="_blank" >here</a>'
               % (self._get_url_prefix(), response.run.id))
       IPython.display.display(IPython.display.HTML(html))
-    
+
+    class RunPipelineResult:
+      def __init__(self, response):
+        self.response = response
+        self.run_id = response.run.id
+
     return RunPipelineResult(response)
 
   def list_runs(self, page_token='', page_size=10, sort_by='', experiment_id=None):
